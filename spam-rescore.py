#!/usr/bin/env python

import sys
import os

from datetime import datetime, timedelta
import argparse
import traceback
from termcolor import cprint
import imapclient
from imapclient import IMAPClient
import ssl
from email.parser import Parser as EmailParser
import re
import rfc822
from collections import Counter
from subprocess import STDOUT, check_output, CalledProcessError
import yaml
from tempfile import TemporaryFile
from time import sleep
import time
from texttable import Texttable
import logging
import logging.config
import daemon
from daemon import pidfile
import errno
from graphitesend import GraphiteClient

def catArgs(*args):
  return ' '.join([str(e) for e in args])

def mkdirs(path):
  try:
    os.makedirs(path)
  except OSError as exc:  # Python >2.5
    if exc.errno == errno.EEXIST and os.path.isdir(path):
      pass
    else:
      raise

class Output(object):

  def info(self, *args):
    pass

  def warn(self, *args):
    pass

  def err(self, *args):
    pass

  def verbose(self, *args):
    pass

class TermOutput(Output):

  TTY = sys.stdout.isatty()

  def info(self, *args):
    msg = ' '.join([str(e) for e in args])
    sys.stdout.write(msg)
    sys.stdout.write('\n')
    sys.stdout.flush()

  def warn(self, *args):
    msg = ' '.join([str(e) for e in args])
    if self.TTY:
      cprint(msg, 'yellow', file=sys.stderr, attrs=['bold'], end='\n')
    else:
      sys.stderr.write(msg)
      sys.stderr.write('\n')

  def err(self, *args):
    msg = ' '.join([str(e) for e in args])
    if self.TTY:
      cprint(msg, 'red', attrs=['bold'], file=sys.stderr, end='\n')
    else:
      sys.stderr.write(msg)
      sys.stderr.write('\n')

  def verbose(self, *args):
    msg = ' '.join([str(e) for e in args])
    if not ARGS.verbose: return
    if self.TTY:
      cprint(msg, 'grey', attrs=['bold'], end='\n')
    else:
      sys.stdout.write(msg)
      sys.stdout.write('\n')
      sys.stdout.flush()
  

class LogOutput(Output):

  def __init__(self, logFile='/tmp/spam-rescore.log', doConfig=True):
    global ARGS
    logLevel = logging.INFO
    if ARGS.verbose:
      logLevel = logging.DEBUG
    mkdirs(os.path.dirname(logFile))
    if doConfig:
      logging.basicConfig(
        format='%(asctime)s - %(name)s - %(levelname)s: %(message)s',
        filename=logFile,
        level=logLevel
      )
    self.logFile = logFile
    self.logger = logging.getLogger('spam-rescore')
  
  def info(self, *args):
    self.logger.info(catArgs(*args))

  def warn(self, *args):
    self.logger.warning(catArgs(*args))

  def err(self, *args):
    self.logger.error(catArgs(*args))

  def verbose(self, *args):
    self.logger.debug(catArgs(*args))

  def __str__(self):
    return '{LogOutput file=%s}' % self.logFile

def info(*args):
  OUTPUT.info(*args)

def warn(*args):
  OUTPUT.warn(*args)

def err(*args):
  OUTPUT.err(*args)

def verbose(*args):
  OUTPUT.verbose(*args)

def fail(*args):
  global OUTPUT
  msg = ' '.join([str(e) for e in args])
  OUTPUT.err('%s\nexiting...' % msg)
  sys.exit(1)
  
def _(data, name, required=True):
  ret = data.get(name, None)
  if not ret and required:
    raise Exception('missing required config field "%s"' % name)
  return ret

def str2bool(v):
  if isinstance(v, bool):
    return v
  return v.lower() in ("yes", "true", "t", "1")

class Account(object):

  def __init__(self, data):
    self.email = _(data, 'email')
    self.password = _(data, 'password')
    self.host = _(data, 'host', False)
    self.spamFolder = data.get('spam-folder', 'probably-spam')
    self.verifySSL = data.get('verify-ssl', True)
    account = self.email.split('@')
    if len(account) != 2:
      raise Exception('invalid email address "%s"' % self.email)
    self.username = account[0]
    if not self.host:
      self.host = account[1]

  def __str__(self):
    return '{Account %s username=%s host=%s spamFolder=%s check-ssl=%s}' % (
      self.email, self.username, self.host, self.spamFolder, self.verifySSL)
  
class Config(object):

  def __init__(self, data):
    accts = data.get('accounts', None)
    if accts is None:
      raise Exception('no accounts in config')
    self.accounts = [ Account(a) for a in accts ]
    self.pollSecs = int(data.get('poll-seconds', 5 * 60))
    self.spamcAsUser = str2bool(data.get('spamc-as-user', 'false'))
    self.maxMessageSize = int(data.get('max-message-size', 2048000)) # default ot 2 MB
    self.emailAlert = data.get('email-alert', None)
    self.emailDailySummary = str2bool(data.get('email-daily-summary', 'true'))
    self.mailhost = data.get('mailhost', None)
    self.graphiteHost = data.get('graphite-host', None)
    self.graphitePort = int(data.get('graphite-port', 2003))
    self.skipThreshold = float(data.get('skip-threshold', 0))

  def getMailhost(self):
    ret = self.mailhost
    if not ret and self.emailAlert:
      if not '@' in self.emailAlert:
        raise Exception('invalid email address config value for "email-alert": "%s"' % self.emailAlert)
      ret = self.emailAlert.split('@')[1]
    return ret

DEFAULT_CONFIG = {
  'accounts': []
}
def loadConfig(filename):
  if os.path.isfile(filename):
    with open(filename, 'r') as f:
      conf = yaml.safe_load(f)
      config = Config(conf)
  elif len(ARGS.args) == 2:
    verbose('config file %s not found, using command-line args' % filename)
    conf = DEFAULT_CONFIG
    conf['accounts'].append({'email': ARGS.args[0], 'password': ARGS.args[1] })
    config = Config(conf)
  else:
    fail('config file %s not found and email-address/password not passed on command line. -h for "help"' % filename)

  return config
  
SCORE_PAT = re.compile('.*score=([+-]?\d+\.?\d+).*')
REQUIRED_PAT = re.compile('.*required=(\d+\.?\d+).*')

def scoreFromHeader(header):
  if header is None:
    return None, None
  score = None
  required = None
  m = SCORE_PAT.match(header)
  if m:
    try:
      score = float(m.group(1))
    except ValueError, ve:
      warn('could not parse score float from %s' % (header))
      score = 1.0
  else:
    warn('no score pattern match on header: "%s", treating as 0' % header)
  m = REQUIRED_PAT.match(header)
  if m:
    required = float(m.group(1))
  return score, required

def dateFromReceivedHeader(header):
  if header:
    vals = header.split(';')
    if len(vals) == 2:
      #return datetime.fromtimestamp(rfc822.mktime_tz(rfc822.parsedate_tz(vals[1])))
      return vals[1]
  return None

TIME_PAT = re.compile('([-]?\d+)([dwmDWM])')
def parseSince(s):
  m = TIME_PAT.match(s)
  if m:
    num = -abs(int(m.group(1))) # assume we want a date in the past
    units = m.group(2).lower()
    if units == 'd':
      delta = timedelta(days=num)
    elif units == 'w':
      delta = timedelta(weeks=num)
    elif units == 'm':
      delta = timedelta(minutes=num)
    else:
      delta = timedelta(weeks=4 * num)
    return datetime.now() + delta
  else:
    fail('invalid \'since\' "%s". Must match <number<"d"|"w"|"m"> - e.g., "10d", "2w", "1m"' % s)
  
class Msg(object):

  def __init__(self, id, spamHeader, dateHeader, headers):
    self.id = id
    self.score, self.required = scoreFromHeader(spamHeader)
    if self.score is None:
      warn('no score on msg id=%s header="%s"' % (self.id, spamHeader))
    if dateHeader:
      self.date = datetime.fromtimestamp(rfc822.mktime_tz(rfc822.parsedate_tz(dateHeader)))
    self.headers = headers
    self.data = {}
    self.flags = None

  def __str__(self):
    return '{Msg: id=%d score=%s date=%s}' % (self.id, '%.1f' % self.score if self.score is not None else 'None', str(self.date))

  def month(self):
    return '%d-%d' % (self.date.year, self.date.month)

  def day(self):
    return '%d-%d-%d' % (self.date.year, self.date.month, self.date.day)

  def ageMinutes(self):
    if self.date:
      print 'now', datetime.now(), 'date', self.date
      delta = datetime.now() - self.date
      return delta.total_seconds() / 60
      #return delta.days * 24 * 60 + delta.seconds / 60
    return None
  
  # return float-formatted string or "None"
  def scoreStr(self):
    if self.score is not None:
      return '%.1f' % self.score
    return 'None'
  
  def header(self, name):
    return self.headers.get(name, None)

  def __setitem__(self, key, item):
    self.data[key] = item

  def __getitem__(self, key):
    return self.data.get(key, None)

def mean(numbers):
  return float(sum(numbers)) / max(len(numbers), 1)
  
def median(lst):
  quotient, remainder = divmod(len(lst), 2)
  if remainder:
    return sorted(lst)[quotient]
  return sum(sorted(lst)[quotient - 1:quotient + 1]) / 2.
  
def stats(msgs):
  minval = 10.0
  maxval = -10.0
  nums = [ m.score if m.score else 0 for m in msgs ]
  for m in msgs:
    if m.score is not None:
      minval = min(minval, m.score)
      maxval = max(maxval, m.score)
  return len(msgs), minval, maxval, median(nums), mean(nums)

def moveMessages(imap, messages, toMailbox):
  if not imap.folder_exists(toMailbox) and not ARGS.dry_run:
    imap.create_folder(toMailbox)
    info('created folder "%s" for suspect messages' % toMailbox)
  if toMailbox == ARGS.mailbox:
    warn('not moving messages: source mailbox == dest mailbox ("%s")' % toMailbox)
    return
  imap.select_folder(ARGS.mailbox, readonly=False)
  ret = imap.copy(messages, toMailbox)
  info('copy returned', ret)
  ret = imap.delete_messages(messages)
  info('delete returned', ret)
  #ret = imap.expunge(messages) # FIXME: pull in IMAPClient patch
  ret = imap.expunge()
  info('expunge returned', ret)

def connectIMAP(account):
  username = account.username
  host = account.host
  password = account.password

  context = imapclient.create_default_context()
  if not account.verifySSL:
    context.verify_mode = ssl.CERT_NONE
    warn('SSL cert verification disabled for host %s' % host)
  
  imap = IMAPClient(host, use_uid=True, ssl=True, ssl_context=context) # no one should ever use cleartext these days
  imap.login(username, password)
  info('logged in %s' % account.email)
  return imap

def iterMessages(accountOrClient, additionalFields=[]):
  doLogout = True
  if isinstance(accountOrClient, IMAPClient):
    imap = accountOrClient
    doLogout = False
  else:
    imap = connectIMAP(accountOrClient)
    imap.select_folder(ARGS.mailbox)

  info('searching messages since %s' % str(ARGS.since))
  messageIds = imap.sort(['REVERSE DATE'], ['SINCE', ARGS.since])
  ret = hydrateMessages(imap, messageIds, additionalFields)
  if doLogout:
    imap.logout()
    info('logged out')
  return ret

def hydrateMessages(imap, messageIds, additionalFields=[]):
  info('have %d messages in folder %s' % (len(messageIds), ARGS.mailbox))
  fields = ['BODY[HEADER]'] + additionalFields
  messages = imap.fetch(messageIds[:ARGS.num], fields)
  info('got %d messages' % len(messages))
  parser = EmailParser()
  msgs = []
  for msgId, data in messages.iteritems():
    rawHeaders = data.get('BODY[HEADER]', None)
    if rawHeaders is None:
      warn('no HEADER field on msg %s, skipping it' % str(msgId))
      continue
    headers = parser.parsestr(rawHeaders, True)
    spamHeader = headers.get('X-Spam-Status', None)
    # prefer the "Received" header, because it is server generated and so
    # presumably not forged. But OK to fall back to "Date" header, if present
    dateHeader = dateFromReceivedHeader(headers.get('Received', None))
    if not dateHeader:
      dateHeader = headers.get('Date', None)
    if not dateHeader:
      # not wild about this, but a bunch of other code breaks if a message has no date
      # I believe that the Received: header is generated by receiving SMTP though,
      # so I believe this won't happen
      warn('message %s/"%s" has no discernible date, ingoring' % (msgId, headers.get('Subject', None)))
      continue
    msg = Msg(msgId, spamHeader, dateHeader, headers)
    msg['headers'] = rawHeaders
    for f in additionalFields:
      msg[f.lower()] = data[f]
    msgs.append(msg)

  msgDict = { m.id: m for m in msgs }
  messageIds = [ m.id for m in msgs ]
  flags = imap.get_flags(messageIds)
  
  for id in flags.keys():
    msg = msgDict.get(id, None)
    if msg:
      msg.flags = flags[id]
  return msgs

# from dortprahm.faith (unknown [23.95.188.156])  
HOST_IP_PAT = re.compile('^from (\S+) \(\S+ \[(\d+\.\d+\.\d+\.\d+)\].*')
def hostAndIp(rcvd):
  m = HOST_IP_PAT.match(rcvd)
  host = None
  ip = None
  if m:
    host = m.group(1)
    ip = m.group(2)
  return host, ip

SA_SCORE_PAT = re.compile('^([+-]?\d+\.?\d*)/.*')
def run_sa(msg, username):
  global CONFIG
  with TemporaryFile(mode='r+b', suffix='.eml', prefix='spam-rescore') as tf:
    tf.write(msg['headers'])
    tf.write(msg['body[text]'])
    tf.seek(0)
    try:
      #output = check_output(['sed', '-E', 's/score=([0-9]+\.[0-9]+)/score=3.14159/g'], stdin=tf, stderr=STDOUT)
      args = ['spamc', '--check', '--max-size', '%s' % CONFIG.maxMessageSize]
      if CONFIG.spamcAsUser:
        args.append('--username')
        args.append(username)
      #verbose('running sa as:', args)
      output = check_output(args, stdin=tf, stderr=STDOUT)
    except CalledProcessError as cpe:
      output = cpe.output.replace('\n', '')
      verbose('sa returned code=%d body="%s" for message %s' % (cpe.returncode, output, msg.id))
    m = SA_SCORE_PAT.match(output)
    if m:
      score = float(m.group(1))
      return score
    else:
      raise Exception('no score in sa output "%s"' % output)

def hoursMetricsAccount(imap, days):
  imap.select_folder(ARGS.mailbox, readonly=True)
  msgIds = imap.sort('ARRIVAL')
  msgs = hydrateMessages(imap, msgIds)
  for m in msgs:
    if not m.date:
      continue
    #print m.id, m.date, m.date.hour, m.header('Subject')
    counter = days.get(m.day(), None)
    if counter is None:
      counter = Counter()
      days[m.day()] = counter
    counter[m.date.hour] += 1
  
def cmd_hours_metrics():
  days = {}
  for account in CONFIG.accounts:
    info(account.email, ':')
    imap = connectIMAP(account)
    try:
      hoursMetricsAccount(imap, days)
    finally:
      imap.logout()
    # open readonly b/c otherwise messages will be marked as read '\\Seen'
  metrics = []
  for day in days.keys():
    counter = days[day]
    tstamp = datetime.strptime(day, '%Y-%m-%d')
    tstamp += timedelta(hours = 12) # midday
    tstamp = int(tstamp.strftime('%s'))
    info('day %s/%d' % (day, tstamp))
    for h in range(24):
      info('%d: %d' % (h, counter[h]))
      metrics.append(('daily.by_hour.%d.count' % h, counter[h], tstamp))
  if CONFIG.graphiteHost is not None:
    gc = GraphiteClient(prefix='spam', graphite_server=CONFIG.graphiteHost, graphite_port=CONFIG.graphitePort, system_name='')
    gc.send_list(metrics)


METRICS_PAT = re.compile(r'([\w\.-]+@[\w\.-]+): (\d+) message\(s\)')
# kludge to get data on move from historical log messages we've sent
def cmd_metrics():
  imap = connectIMAP(CONFIG.accounts[0])
  # open readonly b/c otherwise messages will be marked as read '\\Seen'
  imap.select_folder(ARGS.mailbox, readonly=True)
  #msgIds = imap.search(['SUBJECT', 'Message from Spam-Rescore'])
  msgIds = imap.search(['FROM', 'spam-rescore@localhost'])
  info('got %d metrics emails' % len(msgIds), msgIds)
  msgs = hydrateMessages(imap, msgIds, ['BODY[TEXT]'])
  msgs = sorted(msgs, key=lambda m: m.date)
  metrics = []
  for m in msgs:
    matches = METRICS_PAT.findall(m['body[text]'])
    if not matches or len(matches) == 0:
      warn('no metrics match in date/body %s/\n%s\nignoring...' % (str(m.date), m['body[text]']))
      continue
    total = 0
    epochTS = int(m.date.strftime('%s'))
    for match in matches:
      total += int(match[1])
      email = match[0].replace('@', '_').replace('.', '_')
      metrics.append(('daily.by_email.' + email, int(match[1]), epochTS))
    info('%s epoch=%d %s\n%s\ntotal=%d\n--------' % (str(m.date), epochTS, m.headers.get('Subject', None), matches, total))
    metrics.append(('daily.total', total, epochTS))

  info('metrics payload', metrics)
  #gc = GraphiteClient(prefix='spam', graphite_server=CONFIG.graphiteHost, graphite_port=CONFIG.graphitePort, system_name='')
  #gc.send_list(metrics)

def cmd_list():
  imap = connectIMAP(CONFIG.accounts[0])
  # open readonly b/c otherwise messages will be marked as read '\\Seen'
  imap.select_folder(ARGS.mailbox, readonly=True)

  imap = connectIMAP(CONFIG.accounts[0])
  # open readonly b/c otherwise messages will be marked as read '\\Seen'
  imap.select_folder(ARGS.mailbox, readonly=True)
  try:
    msgs = iterMessages(imap)
    msgs = sorted(msgs, key=lambda m: m.date)
    ids = [ m.id for m in msgs ]
    table = Texttable()
    table.set_deco(Texttable.HEADER | Texttable.HLINES)
<<<<<<< HEAD
    table.header(['Date', 'ID', 'Score', 'From', 'Subject', 'Spam-status', 'Flags'])
    table.set_cols_width([20, 10, 6, 25, 25, 40, 12])
=======
    table.header(['Date', 'ID', 'Score', 'From', 'Subject', 'Flags', 'age (mins)'])
    table.set_cols_width([20, 10, 6, 30, 30, 12, 10])
>>>>>>> d61f868c
    table.set_precision(1)
    for m in msgs:
      if m.score is not None and m.score < ARGS.score:
        if ARGS.verbose:
          verbose('skipping message id=%d date=%s score=%s below threshold of %s' % (m.id, m.date, m.scoreStr(), str(ARGS.score)))
        continue
<<<<<<< HEAD
      table.add_row([m.date, m.id, m.scoreStr(), m.headers.get('From', None), m.headers.get('Subject', None), m.headers.get('X-Spam-Status', None), m.flags ])
=======
      table.add_row([m.date, m.id, m.scoreStr(), m.headers.get('From', None), m.headers.get('Subject', None), m.flags, m.ageMinutes() ])
>>>>>>> d61f868c
    info(table.draw())
  finally:
    imap.logout()
  
def cmd_rescore():
  ret = {}
  for account in CONFIG.accounts:
    ret[account.email] = rescoreAccount(account)
  return ret

def rescoreAccount(account):
  info('======= RESCORE %s =========' % account.email)
  imap = connectIMAP(account)
  # FIXME: should it have per-account mailbox(es) to scan?
  imap.select_folder(ARGS.mailbox, readonly=True)
  try:
    msgs = iterMessages(imap, ['BODY[TEXT]'])
    newSpam = 0
    unSpam = 0
    scoreUp = 0
    scoreDown = 0
    scoreSame = 0
    skipped = 0
    spamIds = []
    # track spam messages so we can track various metrics on them
    spamMessages = []
    for m in msgs:
      if m.score is not None and m.score < ARGS.score:
        skipped += 1
        continue
      newScore = run_sa(m, account.username)
      subject = m.header('Subject')
      if newScore > m.score:
        scoreUp += 1
        if newScore > 4.0:
          newSpam += 1
          spamIds.append(m.id)
          info('new spam found, score changed %s -> %.1f for %s/"%s"' % (m.scoreStr(), newScore, m.id, subject))
          spamMessages.append(m)
      elif newScore < m.score:
        scoreDown += 1
        if m.score > 5.0 and newScore < 5.0:
          unSpam += 1
      else:
        scoreSame += 1

      if newScore != m.score:
        verbose('score went from %s to %.1f for %s/"%s"' % (m.scoreStr(), newScore, m.id, subject))
      else:
        verbose('unchanged at %s for %s/"%s"' % (m.scoreStr(), m.id, subject))

    if len(spamIds) > 0:
      if ARGS.dry_run:
        info('Found %d spam message(s), but not moving them (--dry-run specified)' % len(spamIds))
      else:
        info('moving %d message(s) to %s' % (len(spamIds), account.spamFolder))
        moveMessages(imap, spamIds, account.spamFolder)
        recordSpamMetrics(spamMessages)
    else:
      info('NO NEW SPAM found on this run (checked %d message(s))' % len(msgs))
  finally:
    imap.logout()

  info('OUT of %d message(s):' % len(msgs))
  info(' %d skipped (score below threshold of %d)' % (skipped, ARGS.score))
  info(' %d new spam' % newSpam)
  info(' %d dropped below spam threshold' % unSpam)
  info(' %d score increased' % scoreUp)
  info(' %d score decreased' % scoreDown)
  info(' %d score unchanged' % scoreSame)
  return newSpam
  
def cmd_move():
  if len(ARGS.args) != 2:
    err('usage: move <msg-id> <mailbox>')
    sys.exit(1)
  msgId = ARGS.args[0]
  toMailbox = ARGS.args[1]
  imap = connectIMAP(CONFIG.accounts[0])
  # open readonly b/c otherwise messages will be marked as read '\\Seen'
  imap.select_folder(ARGS.mailbox, readonly=True)
  try:
    msgs = iterMessages(imap)
    msg = None
    for m in msgs:
      if msgId == m.header('Message-Id'):
        msg = m
        break
    if msg is None:
      fail('cannot find message id="%s" in mailbox %s' % (msgId, ARGS.mailbox))
    info('moving message %s to %s' % (str(msg), toMailbox))
    moveMessages(imap, msg.id, toMailbox)
  finally:
    imap.logout()
    
def cmd_received():
  hosts = Counter()
  ips = Counter()
  faith = { 'val': 0 }
  msgs = iterMessages(CONFIG.accounts[0])
  for m in msgs:
    rcvd = m.header('Received')
    verbose('%s rcvd: %s' % (str(m.date), rcvd))
    if 'faith' in rcvd:
      faith['val'] = faith['val'] + 1
    host, ip = hostAndIp(rcvd)
    if host is not None and ip is not None:
      hosts[host] += 1
      ips[ip] += 1
    verbose('rcvd: %s / %s' % (host, ip))
  for cnt in ips.most_common(10):
    info('%s %d' % (cnt[0], cnt[1]))
  for cnt in hosts.most_common(10):
    info('%s %d' % (cnt[0], cnt[1]))
  info('faith in %d/%d messages' % (faith['val'], len(msgs)))
  
def cmd_stats():
  msgs = iterMessages(CONFIG.accounts[0])
  months = {}
  for m in msgs:
    month = months.get(m.month(), [])
    month.append(m)
    months[m.month()] = month

  table = Texttable()
  table.set_deco(Texttable.HEADER)
  table.set_cols_dtype(['t', 'i', 'f', 'f', 'f', 'f'])
  table.set_cols_align(['l', 'r', 'r', 'r', 'r', 'r'])
  table.set_precision(1)
  table.add_row(['month', 'count', 'min', 'max', 'median', 'mean'])
  for month in sorted(months.keys()):
    msgs = months[month]
    count, minval, maxval, med, avg = stats(msgs)
    table.add_row([month, count, minval, maxval, med, avg])

  info('monthly spam score stats on %s\n%s' % (ARGS.mailbox, table.draw()))

def recordSpamMetrics(messages):
  if CONFIG.graphiteHost is not None:
    gc = GraphiteClient(prefix='spam', graphite_server=CONFIG.graphiteHost, graphite_port=CONFIG.graphitePort, system_name='')
    durations = []
    for m in messages:
      if m.date:
        durations.append(('duration.detect_minutes', m.ageMinutes()))
        gc.send('daily.by_hour.%d.count' % m.date.hour, 1)
    gc.send_list(durations)

def recordDailyMetrics(emailLog, counts):
  msg = '\nspam-rescore moves for the last 24 hours:\n'
  total = 0
  metrics = []
  for email in counts.keys():
    msg += '%s: %d message(s)\n' % (email, counts[email])
    metrics.append(('daily.by_email.' + email.replace('@', '_').replace('.', '_'), counts[email]))
    total += counts[email]

  if CONFIG.emailDailySummary:
    emailLog.info(msg)
  metrics.append(('daily.total', total))

  if CONFIG.graphiteHost is not None:
    gc = GraphiteClient(prefix='spam', graphite_server=CONFIG.graphiteHost, graphite_port=CONFIG.graphitePort, system_name='')
    gc.send_list(metrics)
  
def daemonLoop():
  emailLog = logging.getLogger('email')
  #emailLog.info('daemon starting')
  startTime = datetime.now()
  counts = Counter()
  OUTPUT.info('============== daemon starting ===============')
  while True:
    try:
      info('==== daemon loop running at %s ====' % str(datetime.now()))
      ret = cmd_rescore()
      for email in ret.keys():
        counts[email] += ret[email]
      if datetime.now() - timedelta(hours=24) > startTime:
        recordDailyMetrics(emailLog, counts)
        startTime = datetime.now()
        counts = Counter()

      time.sleep(CONFIG.pollSecs)
    except Exception as e:
      err('Exception in daemon loop', e)
      logging.error(e, exc_info=True)
      emailLog.critical('DAEMON EXITING: %s' % str(e), exc_info=True)
      fail('Exception in daemon loop')

# https://stackoverflow.com/questions/13106221/how-do-i-set-up-a-daemon-with-python-daemon/40536099#40536099  
def cmd_daemon():
  global OUTPUT
  # FIXME-ish: configurable pidfile
  pidf = '/tmp/spam-rescore.pid'
  print('starting daemon with pidfile=%s and log file=%s' % (pidf, ARGS.logfile))
  with daemon.DaemonContext(pidfile=pidfile.TimeoutPIDLockFile(pidf)) as context:
    logLevel = 'INFO'
    if ARGS.verbose:
      logLevel = 'DEBUG'

    LOG_CONFIG = {
      'version': 1,
      'formatters': {
          'standard': {
              'format': '%(asctime)s [%(levelname)s] %(name)s: %(message)s'
          },
      },
      'handlers': {
        'default': {
          'level': logLevel,
          'formatter': 'standard',
          'class': 'logging.handlers.RotatingFileHandler',
          'filename': ARGS.logfile,
          'maxBytes': 2 * 1024 * 1024,
          'backupCount': 3
        }
      },
      'loggers': {
        '': {
          'handlers': ['default'],
          'level': logLevel
        }
      }
    }
    if CONFIG.emailAlert:
      LOG_CONFIG['handlers']['email'] = {
        'level': 'INFO',
        'formatter': 'standard',
        'class': 'logging.handlers.SMTPHandler',
        'mailhost': CONFIG.getMailhost(),
        #'mailhost': ('localhost', 1025),
        'fromaddr': 'spam-rescore@%s' % CONFIG.getMailhost(),
        'toaddrs': [ CONFIG.emailAlert ],
        'subject': 'Message from Spam-Rescore'
      }
      LOG_CONFIG['loggers']['email'] = {
        'handlers': ['email'],
        'level': 'INFO'
      }
    else:
      warn('SMTP logging disabled; set "email-alert", optionally "mailhost" in config to enable')
    logging.config.dictConfig(LOG_CONFIG)
    OUTPUT = LogOutput(ARGS.logfile, False)

    daemonLoop()

def cmd_hack():
  #account = CONFIG.accounts[0]
  #imap = connectIMAP(account)
  #try:
  #  spamFolder = account.spamFolder
  #  info('check if %s exists:' % spamFolder)
  #  exists = imap.folder_exists(spamFolder)
  #  info('?', exists)
  #  if not exists:
  #    info('create folder:', imap.create_folder(spamFolder))
  #finally:
  #  imap.logout()

  #data = """spam-rescore moves for the last 24 hours:
#squared@moonspider.com: 0 message(s)
#dave@moonspider.com: 16 message(s)
#laura@moonspider.com: 17 message(s)"""
  #data = "foo@bar.com: 2 message(s)"
  #m = METRICS_PAT.findall(data)
  #info(m)
  #  for s in data.split('\n'):
#    info('try "%s":' % s)
#  gc = GraphiteClient(prefix='test', graphite_server=CONFIG.graphiteHost, graphite_port=CONFIG.graphitePort, system_name='')
#  for i in range(10):
#    ts = time.time() - 1000 * i - i
#    info('metric: %d' % i)
#    gc.send('foo', i, ts)

#  log = logging.getLogger('hack')
#  log.info('hack running, conf is %s', str(CONFIG))
#  counts = Counter()
#  counts['foo@bar.com'] += 77
#  counts['bar@baz.com'] += 88
#  recordDailyMetrics(log, counts)
  gc = GraphiteClient(prefix='test.by_minute', graphite_server=CONFIG.graphiteHost, graphite_port=CONFIG.graphitePort, system_name='')
  for i in range(1, 11):
    info('%d ' % i)
    gc.send('counters.a.count', i)
    gc.send('counters.b.count', i * 2)
    gc.send('counters.c.count', i * 3)
    time.sleep(1)


COMMANDS = [
  (cmd_rescore, True),
  ( cmd_received, False),
  ( cmd_stats, True),
  ( cmd_hack, False),
  ( cmd_list, True),
  ( cmd_daemon, True),
  ( cmd_move, False),
  ( cmd_metrics, False),
  ( cmd_hours_metrics, False)
]

def main():
  global ARGS
  global CONFIG
  global OUTPUT
  OUTPUT = TermOutput()
  validCommands = ''
  for c in COMMANDS:
    if not c[1]:
      continue
    if validCommands != '':
      validCommands = validCommands + ' | '
    validCommands = validCommands + ' ' + c[0].__name__[4:].replace('_', '-')
  
  parser = argparse.ArgumentParser(
    description='spam scores',
    epilog='analyze and re-evaluate spam profile of IMAP mailboxes',
    usage="%(prog)s [options] <command>"
    )
  HOME = os.environ['HOME']
  parser.add_argument('-v', '--verbose', help='emit verbose output', default=False, action="store_true")
  parser.add_argument('-c', '--config', help='specify config file', default='%s/.spam-config.yaml' % os.environ['HOME'])
  parser.add_argument('-s', '--since', help='examine messages since date (eg, "10d", "2w", "1m"', \
                      default=datetime.now() - timedelta(days=1), type=parseSince)
  parser.add_argument('--score', help='score filter, skip messages with score <=filter (used in list,rescore,daemon). Default=0.0', \
                      default=None, type=float)
  parser.add_argument('--num', help='maximum number of messages to examine', default=400, type=int)
  parser.add_argument('-m', '--mailbox', help='specify mailbox', default='INBOX')
  parser.add_argument('-l', '--logfile', help='specify log file (in daemon mode)', default=os.environ['HOME'] + '/logs/spam-rescore.log')
  parser.add_argument('-n', '--dry-run', help='dry run; do not move/delete messages', default=False, action='store_true')
  parser.add_argument('command', help=validCommands)
  parser.add_argument('args', nargs='*', help='command-specific arguments')
  ARGS = parser.parse_args()
  CONFIG = loadConfig(ARGS.config)
  # order of preference for effective skipThreshold
  # 1) command line
  # 2) config
  if ARGS.score is None:
    ARGS.score = CONFIG.skipThreshold
  #verbose("got args %s" % str(ARGS))
  cmd = ARGS.command.replace('-', '_')
  func = None
  for f in COMMANDS:
    f = f[0]
    if cmd == f.__name__[4:]:
      func = f
      break
  if func is None:
    fail('unrecognized command %s. valid commands are %s' % (cmd, validCommands))
  try:
    func()
  except Exception as e:
    err('%s raised exception %s' % (cmd, str(e)))
    if ARGS.verbose:
      traceback.print_exc()
    sys.exit(1)
    
if __name__ == '__main__':
  main()
    <|MERGE_RESOLUTION|>--- conflicted
+++ resolved
@@ -533,24 +533,15 @@
     ids = [ m.id for m in msgs ]
     table = Texttable()
     table.set_deco(Texttable.HEADER | Texttable.HLINES)
-<<<<<<< HEAD
-    table.header(['Date', 'ID', 'Score', 'From', 'Subject', 'Spam-status', 'Flags'])
-    table.set_cols_width([20, 10, 6, 25, 25, 40, 12])
-=======
-    table.header(['Date', 'ID', 'Score', 'From', 'Subject', 'Flags', 'age (mins)'])
-    table.set_cols_width([20, 10, 6, 30, 30, 12, 10])
->>>>>>> d61f868c
+    table.header(['Date', 'ID', 'Score', 'From', 'Subject', 'Spam-status', 'Flags', 'age (mins)'])
+    table.set_cols_width([20, 10, 6, 25, 25, 40, 12, 10])
     table.set_precision(1)
     for m in msgs:
       if m.score is not None and m.score < ARGS.score:
         if ARGS.verbose:
           verbose('skipping message id=%d date=%s score=%s below threshold of %s' % (m.id, m.date, m.scoreStr(), str(ARGS.score)))
         continue
-<<<<<<< HEAD
-      table.add_row([m.date, m.id, m.scoreStr(), m.headers.get('From', None), m.headers.get('Subject', None), m.headers.get('X-Spam-Status', None), m.flags ])
-=======
-      table.add_row([m.date, m.id, m.scoreStr(), m.headers.get('From', None), m.headers.get('Subject', None), m.flags, m.ageMinutes() ])
->>>>>>> d61f868c
+      table.add_row([m.date, m.id, m.scoreStr(), m.headers.get('From', None), m.headers.get('Subject', None), m.headers.get('X-Spam-Status', None), m.flags, m.ageMinutes() ])
     info(table.draw())
   finally:
     imap.logout()
